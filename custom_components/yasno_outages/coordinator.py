"""Data coordinator for Yasno Outages integration."""

from __future__ import annotations

import datetime
import logging
from typing import TYPE_CHECKING

from homeassistant.const import STATE_UNKNOWN
from homeassistant.helpers.translation import async_get_translations
from homeassistant.helpers.update_coordinator import DataUpdateCoordinator, UpdateFailed
from homeassistant.util import dt as dt_utils

from .api import OutageEvent, OutageEventType, YasnoApi
from .api.const import (
    API_STATUS_EMERGENCY_SHUTDOWNS,
    API_STATUS_SCHEDULE_APPLIES,
    API_STATUS_WAITING_FOR_SCHEDULE,
)
from .api.models import OutageSource
from .const import (
    CONF_FILTER_PROBABLE,
    CONF_GROUP,
    CONF_PROVIDER,
    CONF_REGION,
    CONF_STATUS_ALL_DAY_EVENTS,
    DOMAIN,
    PLANNED_OUTAGE_LOOKAHEAD,
    PLANNED_OUTAGE_TEXT_FALLBACK,
    PROBABLE_OUTAGE_LOOKAHEAD,
    PROBABLE_OUTAGE_TEXT_FALLBACK,
    PROVIDER_DTEK_FULL,
    PROVIDER_DTEK_SHORT,
    STATE_NORMAL,
    STATE_OUTAGE,
    STATE_STATUS_EMERGENCY_SHUTDOWNS,
    STATE_STATUS_SCHEDULE_APPLIES,
    STATE_STATUS_WAITING_FOR_SCHEDULE,
    STATUS_EMERGENCY_SHUTDOWNS_TEXT_FALLBACK,
    STATUS_SCHEDULE_APPLIES_TEXT_FALLBACK,
    STATUS_WAITING_FOR_SCHEDULE_TEXT_FALLBACK,
    TRANSLATION_KEY_EVENT_PLANNED_OUTAGE,
    TRANSLATION_KEY_EVENT_PROBABLE_OUTAGE,
    TRANSLATION_KEY_STATUS_EMERGENCY_SHUTDOWNS,
    TRANSLATION_KEY_STATUS_SCHEDULE_APPLIES,
    TRANSLATION_KEY_STATUS_WAITING_FOR_SCHEDULE,
    UPDATE_INTERVAL,
)

if TYPE_CHECKING:
    from homeassistant.config_entries import ConfigEntry
    from homeassistant.core import HomeAssistant

    from .api.base import BaseYasnoApi

LOGGER = logging.getLogger(__name__)

EVENT_TYPE_STATE_MAP: dict[OutageEventType, str] = {
    OutageEventType.DEFINITE: STATE_OUTAGE,
    OutageEventType.NOT_PLANNED: STATE_NORMAL,
}

STATUS_STATE_MAP: dict[str, str] = {
    API_STATUS_SCHEDULE_APPLIES: STATE_STATUS_SCHEDULE_APPLIES,
    API_STATUS_WAITING_FOR_SCHEDULE: STATE_STATUS_WAITING_FOR_SCHEDULE,
    API_STATUS_EMERGENCY_SHUTDOWNS: STATE_STATUS_EMERGENCY_SHUTDOWNS,
}


def is_outage_event(event: OutageEvent | None) -> bool:
    """Return True for outage events that should create calendar entries."""
    LOGGER.debug("Checking if event is an outage: %s", event)
    return bool(event and event.event_type != OutageEventType.NOT_PLANNED)


def simplify_provider_name(provider_name: str) -> str:
    """Simplify provider names for cleaner display in device names."""
    # Replace long DTEK provider names with just "ДТЕК"
    if PROVIDER_DTEK_FULL in provider_name.upper():
        return PROVIDER_DTEK_SHORT

    # Add more provider simplifications here as needed
    return provider_name


class YasnoOutagesCoordinator(DataUpdateCoordinator):
    """Class to manage fetching Yasno outages data."""

    config_entry: ConfigEntry

    def __init__(
        self,
        hass: HomeAssistant,
        config_entry: ConfigEntry,
        api: YasnoApi,
    ) -> None:
        """Initialize the coordinator."""
        super().__init__(
            hass,
            LOGGER,
            name=DOMAIN,
            update_interval=datetime.timedelta(minutes=UPDATE_INTERVAL),
        )
        self.hass = hass
        self.config_entry = config_entry
        self.translations = {}

        # Get configuration values
        self.region = config_entry.options.get(
            CONF_REGION,
            config_entry.data.get(CONF_REGION),
        )
        self.provider = config_entry.options.get(
            CONF_PROVIDER,
            config_entry.data.get(CONF_PROVIDER),
        )
        self.group = config_entry.options.get(
            CONF_GROUP,
            config_entry.data.get(CONF_GROUP),
        )
        self.filter_probable = config_entry.options.get(
            CONF_FILTER_PROBABLE,
            config_entry.data.get(CONF_FILTER_PROBABLE, True),
        )
        self.status_all_day_events = config_entry.options.get(
            CONF_STATUS_ALL_DAY_EVENTS,
            config_entry.data.get(CONF_STATUS_ALL_DAY_EVENTS, True),
        )

        if not self.region:
            region_required_msg = (
                "Region not set in configuration - this should not happen "
                "with proper config flow"
            )
            region_error = "Region configuration is required"
            LOGGER.error(region_required_msg)
            raise ValueError(region_error)

        if not self.provider:
            provider_required_msg = (
                "Provider not set in configuration - this should not happen "
                "with proper config flow"
            )
            provider_error = "Provider configuration is required"
            LOGGER.error(provider_required_msg)
            raise ValueError(provider_error)

        if not self.group:
            group_required_msg = (
                "Group not set in configuration - this should not happen "
                "with proper config flow"
            )
            group_error = "Group configuration is required"
            LOGGER.error(group_required_msg)
            raise ValueError(group_error)

        # Initialize with names first, then we'll update with IDs when we fetch data
        self.region_id = None
        self.provider_id = None
        self._provider_name = ""  # Cache the provider name

        # Use the provided API instance
        self.api = api

    async def _async_update_data(self) -> None:
        """Fetch data from new Yasno API."""
        await self.async_fetch_translations()

        # Resolve IDs if not already resolved
        if self.region_id is None or self.provider_id is None:
            try:
                await self._resolve_ids()
            except Exception as err:
                msg = f"Failed to resolve IDs: {err}"
                raise UpdateFailed(msg) from err

            # Update API with resolved IDs
            self.api = YasnoApi(
                region_id=self.region_id,
                provider_id=self.provider_id,
                group=self.group,
            )

        # Fetch planned outages data
        try:
            await self.api.planned.fetch_data()
        except Exception as err:
            msg = f"Failed to fetch planned outages data: {err}"
            raise UpdateFailed(msg) from err

        # Fetch probable outages data
        try:
            await self.api.probable.fetch_data()
        except Exception:  # noqa: BLE001
            LOGGER.warning("Failed to fetch probable outages data", exc_info=True)

    async def _resolve_ids(self) -> None:
        """Resolve region and provider IDs from names."""
        if not self.api.regions_data:
            await self.api.fetch_regions()

        if self.region:
            region_data = self.api.get_region_by_name(self.region)
            if region_data:
                self.region_id = region_data["id"]
                if self.provider:
                    provider_data = self.api.get_provider_by_name(
                        self.region,
                        self.provider,
                    )
                    if provider_data:
                        self.provider_id = provider_data["id"]
                        # Cache the provider name for device naming
                        self._provider_name = provider_data["name"]

    def _event_to_state(self, event: OutageEvent | None) -> str:
        """Map outage event to electricity state."""
        return (
            EVENT_TYPE_STATE_MAP.get(event.event_type, STATE_UNKNOWN)
            if event
            else STATE_UNKNOWN
        )

    async def async_fetch_translations(self) -> None:
        """Fetch translations."""
        self.translations = await async_get_translations(
            self.hass,
            self.hass.config.language,
            "common",
            [DOMAIN],
        )

    @property
    def event_summary_map(self) -> dict[OutageSource, str]:
        """Return localized summaries by source with fallbacks."""
        return {
            OutageSource.PLANNED: self.translations.get(
                TRANSLATION_KEY_EVENT_PLANNED_OUTAGE, PLANNED_OUTAGE_TEXT_FALLBACK
            ),
            OutageSource.PROBABLE: self.translations.get(
                TRANSLATION_KEY_EVENT_PROBABLE_OUTAGE, PROBABLE_OUTAGE_TEXT_FALLBACK
            ),
        }

    @property
    def status_event_summary_map(self) -> dict[str, str]:
        """Return localized summaries for planned status events."""
        return {
            STATE_STATUS_SCHEDULE_APPLIES: self.translations.get(
                TRANSLATION_KEY_STATUS_SCHEDULE_APPLIES,
                STATUS_SCHEDULE_APPLIES_TEXT_FALLBACK,
            ),
            STATE_STATUS_WAITING_FOR_SCHEDULE: self.translations.get(
                TRANSLATION_KEY_STATUS_WAITING_FOR_SCHEDULE,
                STATUS_WAITING_FOR_SCHEDULE_TEXT_FALLBACK,
            ),
            STATE_STATUS_EMERGENCY_SHUTDOWNS: self.translations.get(
                TRANSLATION_KEY_STATUS_EMERGENCY_SHUTDOWNS,
                STATUS_EMERGENCY_SHUTDOWNS_TEXT_FALLBACK,
            ),
        }

    @property
    def region_name(self) -> str:
        """Get the configured region name."""
        return self.region or ""

    @property
    def provider_name(self) -> str:
        """Get the configured provider name."""
        # Return cached name if available (but apply simplification first)
        if self._provider_name:
            return simplify_provider_name(self._provider_name)

        # Fallback to lookup if not cached yet
        if not self.api.regions_data:
            return ""

        region_data = self.api.get_region_by_name(self.region)
        if not region_data:
            return ""

        providers = region_data.get("dsos", [])
        for provider in providers:
            if (provider_name := provider.get("name", "")) == self.provider:
                # Cache the simplified name
                self._provider_name = provider_name
                return simplify_provider_name(provider_name)

        return ""

    @property
    def current_event(self) -> OutageEvent | None:
<<<<<<< HEAD
        """Get the current outage event."""
        try:
            return self.api.planned.get_current_event(dt_utils.now())
        except Exception:  # noqa: BLE001
            LOGGER.warning("Failed to get current planned event", exc_info=True)
=======
        """Get the current planned event (including NotPlanned events)."""
        try:
            return self.api.planned.get_current_event(dt_utils.now())
        except Exception:  # noqa: BLE001
            LOGGER.warning(
                "Failed to get current event, sensors will show unknown state",
                exc_info=True
            )
>>>>>>> 43f890bf
            return None

    @property
    def current_state(self) -> str:
        """Get the current state."""
        return self._event_to_state(self.current_event)

    @property
    def schedule_updated_on(self) -> datetime.datetime | None:
        """Get the schedule last updated timestamp."""
        return self.api.planned.get_updated_on()

    @property
    def today_date(self) -> datetime.date | None:
        """Get today's date."""
        return self.api.planned.get_today_date()

    @property
    def tomorrow_date(self) -> datetime.date | None:
        """Get tomorrow's date."""
        return self.api.planned.get_tomorrow_date()

    @property
    def status_today(self) -> str | None:
        """Get the status for today."""
        return STATUS_STATE_MAP.get(self.api.planned.get_status_today(), STATE_UNKNOWN)

    @property
    def status_tomorrow(self) -> str | None:
        """Get the status for tomorrow."""
        return STATUS_STATE_MAP.get(
            self.api.planned.get_status_tomorrow(), STATE_UNKNOWN
        )

    @property
    def next_planned_outage(self) -> datetime.date | datetime.datetime | None:
        """Get the next planned outage time."""
        next_event = self.api.planned.get_next_event(
            dt_utils.now(),
            lookahead_days=PLANNED_OUTAGE_LOOKAHEAD,
        )
        if not is_outage_event(next_event):
            return None
        LOGGER.debug("Next planned outage: %s", next_event)
        return next_event.start

    @property
    def next_probable_outage(self) -> datetime.date | datetime.datetime | None:
        """Get the next probable outage time."""
        next_event = self.api.probable.get_next_event(
            dt_utils.now(),
            lookahead_days=PROBABLE_OUTAGE_LOOKAHEAD,
        )
        if not is_outage_event(next_event):
            return None
        LOGGER.debug("Next probable outage: %s", next_event)
        return next_event.start

    @property
    def next_connectivity(self) -> datetime.date | datetime.datetime | None:
        """
        Get next connectivity time.

        Only planned events determine connectivity.
        Probable events are forecasts and do not affect connectivity calculation.
        """
        current_event = self.current_event
        current_state = self.current_state

        if current_state == STATE_OUTAGE and current_event:
            return current_event.end

        try:
            next_event = self.api.planned.get_next_event(
                dt_utils.now(),
                lookahead_days=PLANNED_OUTAGE_LOOKAHEAD,
            )
        except Exception:  # noqa: BLE001
            LOGGER.warning("Failed to get next planned outage", exc_info=True)
            return None

        if not is_outage_event(next_event):
            return None
        LOGGER.debug("Next connectivity event: %s", next_event)
        return next_event.end

    def get_outage_at(
        self,
        api: BaseYasnoApi,
        at: datetime.datetime,
    ) -> OutageEvent | None:
        """Get an outage event at a given time from provided API."""
        try:
            event = api.get_current_event(at)
        except Exception:  # noqa: BLE001
            LOGGER.warning("Failed to get current outage", exc_info=True)
            return None
        if not is_outage_event(event):
            return None
        return event

    def get_planned_outage_at(self, at: datetime.datetime) -> OutageEvent | None:
        """Get the planned outage event at a given time."""
        return self.get_outage_at(self.api.planned, at)

    def get_probable_outage_at(self, at: datetime.datetime) -> OutageEvent | None:
        """Get the probable outage event at a given time."""
        return self.get_outage_at(self.api.probable, at)

    def get_events_between(
        self,
        api: BaseYasnoApi,
        start_date: datetime.datetime,
        end_date: datetime.datetime,
    ) -> list[OutageEvent]:
        """Get outage events within the date range for provided API."""
        try:
            events = api.get_events_between(start_date, end_date)
        except Exception:  # noqa: BLE001
            LOGGER.warning(
                'Failed to get events between "%s" -> "%s"',
                start_date,
                end_date,
                exc_info=True,
            )
            return []

        filtered_events = [event for event in events if is_outage_event(event)]
        return sorted(filtered_events, key=lambda event: event.start)

    def get_planned_events_between(
        self,
        start_date: datetime.datetime,
        end_date: datetime.datetime,
    ) -> list[OutageEvent]:
        """Get all planned events (filtering out NOT_PLANNED)."""
        return self.get_events_between(self.api.planned, start_date, end_date)

    def get_probable_events_between(
        self,
        start_date: datetime.datetime,
        end_date: datetime.datetime,
    ) -> list[OutageEvent]:
        """Get all probable outage events within the date range."""
        return self.get_events_between(self.api.probable, start_date, end_date)

    def get_planned_dates(self) -> list[datetime.date]:
        """Get dates with planned outages."""
        return self.api.planned.get_planned_dates()<|MERGE_RESOLUTION|>--- conflicted
+++ resolved
@@ -291,22 +291,14 @@
 
     @property
     def current_event(self) -> OutageEvent | None:
-<<<<<<< HEAD
-        """Get the current outage event."""
-        try:
-            return self.api.planned.get_current_event(dt_utils.now())
-        except Exception:  # noqa: BLE001
-            LOGGER.warning("Failed to get current planned event", exc_info=True)
-=======
         """Get the current planned event (including NotPlanned events)."""
         try:
             return self.api.planned.get_current_event(dt_utils.now())
         except Exception:  # noqa: BLE001
             LOGGER.warning(
                 "Failed to get current event, sensors will show unknown state",
-                exc_info=True
-            )
->>>>>>> 43f890bf
+                exc_info=True,
+            )
             return None
 
     @property
